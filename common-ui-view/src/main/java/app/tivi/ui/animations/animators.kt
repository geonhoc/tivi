--- conflicted
+++ resolved
@@ -40,30 +40,18 @@
 
     val cm = ImageLoadingColorMatrix()
 
-<<<<<<< HEAD
     val satAnim = ObjectAnimator.ofFloat(cm, PROP_SATURATION, 0f, 1f)
-    satAnim.duration = SATURATION_ANIMATION_DURATION
-=======
-    val satAnim = ObjectAnimator.ofFloat(cm, ImageLoadingColorMatrix.PROP_SATURATION, 0f, 1f)
     satAnim.duration = duration
->>>>>>> 13e9af32
+
     satAnim.addUpdateListener {
         current.colorFilter = ColorMatrixColorFilter(cm)
     }
 
-<<<<<<< HEAD
     val alphaAnim = ObjectAnimator.ofFloat(cm, PROP_ALPHA, 0f, 1f)
-    alphaAnim.duration = SATURATION_ANIMATION_DURATION / 2
+    alphaAnim.duration = duration / 2
 
     val darkenAnim = ObjectAnimator.ofFloat(cm, PROP_BRIGHTNESS, 0.8f, 1f)
-    darkenAnim.duration = (SATURATION_ANIMATION_DURATION * 0.75f).roundToLong()
-=======
-    val alphaAnim = ObjectAnimator.ofFloat(cm, ImageLoadingColorMatrix.PROP_ALPHA, 0f, 1f)
-    alphaAnim.duration = duration / 2
-
-    val darkenAnim = ObjectAnimator.ofFloat(cm, ImageLoadingColorMatrix.PROP_BRIGHTNESS, 0.8f, 1f)
     darkenAnim.duration = (duration * 0.75f).roundToLong()
->>>>>>> 13e9af32
 
     return AnimatorSet().apply {
         playTogether(satAnim, alphaAnim, darkenAnim)
@@ -75,8 +63,7 @@
     }
 }
 
-<<<<<<< HEAD
-private const val SATURATION_ANIMATION_DURATION = 1000L
+const val SATURATION_ANIMATION_DURATION = 1000L
 
 private val saturationFloatProp: FloatProp<ImageLoadingColorMatrix> = object : FloatProp<ImageLoadingColorMatrix>("saturation") {
     override operator fun get(o: ImageLoadingColorMatrix): Float = o.saturationFraction
@@ -101,7 +88,4 @@
 
 private val PROP_SATURATION: Property<ImageLoadingColorMatrix, Float> = createFloatProperty(saturationFloatProp)
 private val PROP_ALPHA: Property<ImageLoadingColorMatrix, Float> = createFloatProperty(alphaFloatProp)
-private val PROP_BRIGHTNESS: Property<ImageLoadingColorMatrix, Float> = createFloatProperty(brightnessFloatProp)
-=======
-const val SATURATION_ANIMATION_DURATION = 1000L
->>>>>>> 13e9af32
+private val PROP_BRIGHTNESS: Property<ImageLoadingColorMatrix, Float> = createFloatProperty(brightnessFloatProp)